package node

import (
	"errors"
	"strings"
	"archive/zip"
	"os"
	"path/filepath"
	"io"
	"io/ioutil"
	"log"
	"net/http"
	"fmt"

	pb "github.com/tomcat-bit/lohpi/protobuf" 
	"github.com/tomcat-bit/lohpi/pkg/netutil"
	"github.com/gorilla/mux"
)

const PROJECTS_DIRECTORY = "projects"

func (n *Node) setHttpListener() error {
	if n.config.HttpPort == 0 {
		log.Println("Port number is 0. Will not spawn a new HTTP server.")		
		return nil 
	}

	// Initiate HTTP connection without TLS.
	httpListener, err := netutil.ListenOnPort(n.config.HttpPort)
	if err != nil {
		return err
	}

	n.httpListener = httpListener
	return nil
}

func (n *Node) startHttpHandler() error {
	// Before serving files, remove previous states from disk
	if err := os.RemoveAll(PROJECTS_DIRECTORY); err != nil {
		return err
	}

	router := mux.NewRouter()
	log.Printf("%s: Started HTTP server on port %d\n", n.name, n.config.HttpPort)

	router.HandleFunc("/help", n.httpHelp)
	router.HandleFunc("/objects", n.getObjectHeaders).Methods("GET")
	router.HandleFunc("/upload", n.uploadProject).Methods("POST")
	router.HandleFunc("/remove", n.removeProject).Methods("DELETE")
	router.HandleFunc("/checked-out", n.checkedOutFiles).Methods("GET")

	router.HandleFunc("/subjects", n.getSubjects).Methods("GET") //???

	n.httpServer = &http.Server{
		Handler: router,
		// use timeouts?
	}

	err := n.httpServer.Serve(n.httpListener)
	if err != nil {
		log.Fatalf(err.Error())
	}
	return nil
}

func (n *Node) removeProject(w http.ResponseWriter, r *http.Request) {
	defer r.Body.Close()

	w.Header().Set("Access-Control-Request-Method", "DELETE")
	w.Header().Set("Access-Control-Allow-Origin", "*")

	// Require GET parameters (object key)
	query := r.URL.Query()
	objectKey := query.Get("object_id")
	if objectKey == "" {
		errMsg := errors.New("Missing project/object ID.")
		http.Error(w, http.StatusText(http.StatusBadRequest)+": " + errMsg.Error(), http.StatusBadRequest)
        return
	}
	
	if !n.objectHeaderExists(objectKey) {
		errMsg := fmt.Errorf("No such project '%s'", objectKey)
		http.Error(w, http.StatusText(http.StatusNotFound)+": " + errMsg.Error(), http.StatusNotFound)
        return
	}

	// Check if the files are checked out... return error if some files are
	if err := n.deleteProjectFiles(objectKey); err != nil {
		http.Error(w, http.StatusText(http.StatusInternalServerError) + ": " + err.Error(), http.StatusInternalServerError)
		return
	}

	n.deleteObjectHeader(objectKey)	
	w.WriteHeader(http.StatusOK)
	w.Write([]byte("Successfully removed project '" + objectKey + "' from the storage server\n"))
}

func (n *Node) checkedOutFiles(w http.ResponseWriter, r *http.Request) {
	
}

// TODO: delete me?
func (n *Node) getSubjects(w http.ResponseWriter, r *http.Request) {

}

// Returns the list of nodes 
func (n *Node) getObjectHeaders(w http.ResponseWriter, r *http.Request) {
	defer r.Body.Close()
	w.WriteHeader(http.StatusOK)
	headers := n.objectHeaders()

<<<<<<< HEAD
	if len(headers) == 0 { 
		fmt.Fprintln(w, "No project are stored")
		return
	}
=======
	// TODO: move header values to somewhere else
	// REMOVE when in production
	w.Header().Set("Access-Control-Request-Method", "GET")
	w.Header().Set("Access-Control-Allow-Origin", "*")
>>>>>>> b3dc28d7

	for _, h := range headers {
		fmt.Fprintln(w, h.GetName())
	}
}

// HTTP handler for uploading a zip file to the server
func (n *Node) uploadProject(w http.ResponseWriter, r *http.Request) {
	defer r.Body.Close()
	w.Header().Set("Access-Control-Request-Method", "POST")
	w.Header().Set("Access-Control-Allow-Origin", "*")

	// Create directory into which we store the zip files
	if s, err := os.Stat(PROJECTS_DIRECTORY); err != nil {
        if os.IsNotExist(err) {
			if cerr := os.MkdirAll(PROJECTS_DIRECTORY, 0755); cerr != nil {
                log.Fatalf("Creating target: %s", err)
			}
		} else {
			log.Fatalf("Error accessing '%s': %s", PROJECTS_DIRECTORY, err)
		}
	} else if !s.IsDir() {
		log.Fatalf("Target '%s' is not a directory", PROJECTS_DIRECTORY)
	}

	if err := r.ParseMultipartForm(32 << 20); err != nil {
		errMsg := errors.New("Could not read multipart form")
		http.Error(w, http.StatusText(http.StatusInternalServerError)+": " + errMsg.Error(), http.StatusInternalServerError)
		log.Printf("Parsing multipart form: %s", err)
		return
    }
	
	// Require GET parameters (object key)
	query := r.URL.Query()
	objectKey := query.Get("object_id")
	if objectKey == "" {
		errMsg := fmt.Errorf("Missing project identifier")
		http.Error(w, http.StatusText(http.StatusBadRequest)+": " + errMsg.Error(), http.StatusBadRequest)
        return
	}
	
	// If project is already stored on the node, return error
	if n.objectHeaderExists(objectKey) {
		errMsg := fmt.Errorf("Project with ID '%s' already exists", objectKey)
		http.Error(w, http.StatusText(http.StatusConflict)+": " + errMsg.Error(), http.StatusConflict)
        return
	}

	// Fetch the .zip file from the POST request
	f, h, err := r.FormFile("file")
    if err != nil {
    	log.Printf("Error accessing file: %s", err)
        http.Error(w, http.StatusText(http.StatusBadRequest), http.StatusBadRequest)
        return
    }
    defer f.Close()

	// Store the file at disk. Create a separate project directory for each project (object)
	projectDir := filepath.Join(PROJECTS_DIRECTORY, objectKey)
	if err := os.Mkdir(projectDir, os.ModePerm); err != nil {
    	log.Println(err.Error())
		http.Error(w, http.StatusText(http.StatusInternalServerError)+": "+err.Error(), http.StatusInternalServerError)
		return
	}

	// Open the output file 
	uploadedZipFilePath := filepath.Join(PROJECTS_DIRECTORY, objectKey, filepath.Base(h.Filename))
    t, err := os.OpenFile(uploadedZipFilePath, os.O_CREATE|os.O_TRUNC|os.O_WRONLY, 0644)
    if err != nil {
		log.Printf("Opening output file: %s", err)
		errMsg := fmt.Errorf("Error uploading zip file to storage node.")
        http.Error(w, http.StatusText(http.StatusInternalServerError) + ": " + errMsg.Error(), http.StatusInternalServerError)
        return
    }
    defer t.Close()

    // Copy the zip file
    if _, err = io.Copy(t, f); err != nil {
		log.Printf("Copying to output file: %s", err)
		errMsg := fmt.Errorf("Error processing uploaded zip file to storage node.")
        http.Error(w, http.StatusText(http.StatusInternalServerError) + ": " + errMsg.Error(), http.StatusInternalServerError)
    	return
	}

	// Inflate .zip file into targetZipDirectory
	targetZipDirectory := strings.TrimSuffix(uploadedZipFilePath, ".zip")
	log.Println("targetZipDirectory:", targetZipDirectory)
	err = n.inflateZipDirectory(uploadedZipFilePath, targetZipDirectory)
	if err != nil {
		log.Println(err.Error())
		errMsg := fmt.Errorf("Error processing uploaded zip file to storage node.")
		http.Error(w, http.StatusText(http.StatusInternalServerError)+": "+errMsg.Error(), http.StatusInternalServerError)
    	return
	} 

	// 
	inflatedDirectoryName := strings.TrimSuffix(filepath.Base(h.Filename), ".zip")
	inflatedDir := filepath.Join(PROJECTS_DIRECTORY, objectKey, inflatedDirectoryName, inflatedDirectoryName)
	
	// Index the project files in the project directory. Detele everything if it fails.
	if err := n.indexProject(objectKey, inflatedDir); err != nil {
		// Remove everything, starting from the "object key" directory
		e := os.RemoveAll(filepath.Join(PROJECTS_DIRECTORY, objectKey))
    	if e != nil { 
			log.Println(err.Error())
			errMsg := fmt.Errorf("Error processing uploaded zip file to storage node.")
			http.Error(w, http.StatusText(http.StatusInternalServerError) + ": " + errMsg.Error(), http.StatusInternalServerError)
			return
		}
		
		log.Println(err.Error())
		errMsg := fmt.Errorf("Error indexing project in storage node.")
		http.Error(w, http.StatusText(http.StatusBadRequest) + ": " + errMsg.Error(), http.StatusBadRequest)
    	return
	}

	// Remove .zip file
	e := os.Remove(uploadedZipFilePath) 
    if e != nil { 
		log.Println(err.Error())
		http.Error(w, http.StatusText(http.StatusBadRequest)+": "+err.Error(), http.StatusBadRequest)
		return
	} 
	
	w.WriteHeader(http.StatusCreated)
    w.Write([]byte("Successfully uploaded project directory to the storage server\n"))
}

// Inflates src into dest
func (n *Node) inflateZipDirectory(src, dest string) error {
	exists, err := n.pathExists(dest)
	if err != nil {
		return err
	}

	if exists {
		return fmt.Errorf("Project directory '%s' already exists. Choose another project root directory name", dest)
	}

	// Remove the trailing "zip" pattern from the file name
	var filenames []string

	r, err := zip.OpenReader(src)
	if err != nil {
		return err
	}

	defer r.Close()

	for _, f := range r.File {
        // Store filename/path for returning and using later on
        fpath := filepath.Join(dest, f.Name)

        // Check for ZipSlip. More Info: http://bit.ly/2MsjAWE
        if !strings.HasPrefix(fpath, filepath.Clean(dest) + string(os.PathSeparator)) {
            return fmt.Errorf("%s: illegal file path", fpath)
        }

        filenames = append(filenames, fpath)

        if f.FileInfo().IsDir() {
            os.MkdirAll(fpath, os.ModePerm)
            continue
        }

        // Make File
        if err = os.MkdirAll(filepath.Dir(fpath), os.ModePerm); err != nil {
            return err
        }

        outFile, err := os.OpenFile(fpath, os.O_WRONLY|os.O_CREATE|os.O_TRUNC, f.Mode())
        if err != nil {
            return err
        }

        rc, err := f.Open()
        if err != nil {
            return err
        }

        _, err = io.Copy(outFile, rc)

        // Close the file without defer to close before next iteration of loop
        outFile.Close()
        rc.Close()

        if err != nil {
            return err
        }
    }
    return nil
}

// Indexes the project into the node. It reads the dir directory and performs sanity checks
// before adding it to the note. Returns error if anything went wrong
func (n *Node) indexProject(objectKey, dir string) error {
	log.Println("Looking for 'policy.json' file...")
	
	// Relative path of inflated zip directory
	//relativeDirPath := strings.Split(dir, "/")[1]
	policyFilePath := dir + "/" + "policy.json"
	exists, err := n.pathExists(policyFilePath)
	if err != nil {
		return err
	}
	log.Println("policyFilePath:", policyFilePath)
	if !exists {
		return errors.New("Upload failed: 'policy.json' does not exist in the zip file");
	}

	policyContent, err := ioutil.ReadFile(policyFilePath)
	if err != nil {
		return err
	}

	if n.objectHeaderExists(objectKey) {
		log.Println("Overwriting existing project " + objectKey)
	}

	// Store project data in the node. Use project data name as key 
	n.insertObjectHeader(objectKey, &pb.ObjectHeader{
		Name: 			objectKey, 
		DirectoryName: 	dir, //relativeDirPath,
    	Node: 			n.pbNode(),
		Policy: &pb.Policy{
			Issuer: "client", // overhaul this?
			Content: policyContent,
		},
	})

	// Update the policy store with the newest project list
	if err := n.sendObjectHeaderList(n.PolicyStoreIP); err != nil {
		return err
	}
		
	// MUX TOO
	
	return nil 
}

func (n *Node) httpHelp(w http.ResponseWriter, r *http.Request) {
	fmt.Fprintf(w, "Node help here\n")
	defer r.Body.Close()
}

// Deletes the project files assoicated with objectKey
func (n *Node) deleteProjectFiles(objectKey string) error {
	// Create directory into which we store the zip files
	if _, err := os.Stat(PROJECTS_DIRECTORY); err != nil {
		if os.IsNotExist(err) {
			log.Println(err.Error())
			return err
		} else {
			log.Println(err.Error())
			return err
		}
	}

	if !n.objectHeaderExists(objectKey) {
		return fmt.Errorf("No such object id: '%s'", objectKey)
	}

	projectDir := filepath.Join(PROJECTS_DIRECTORY, objectKey)
	exists, err := n.pathExists(projectDir)
	if err != nil {
		return err
	}
	if !exists {
		return errors.New("DOESN'T EXIST"); // TODO: overhaul me
	}

	if err := os.RemoveAll(projectDir); err != nil {
		return err
	}

	return nil
}

func (n *Node) pathExists(path string) (bool, error) {
	if _, err := os.Stat(path); err != nil {
		if os.IsNotExist(err) {
			return false, nil
		} else {
			return false, err
		}
		return true, nil
	}
	return true, nil
}<|MERGE_RESOLUTION|>--- conflicted
+++ resolved
@@ -111,17 +111,10 @@
 	w.WriteHeader(http.StatusOK)
 	headers := n.objectHeaders()
 
-<<<<<<< HEAD
-	if len(headers) == 0 { 
-		fmt.Fprintln(w, "No project are stored")
-		return
-	}
-=======
 	// TODO: move header values to somewhere else
 	// REMOVE when in production
 	w.Header().Set("Access-Control-Request-Method", "GET")
 	w.Header().Set("Access-Control-Allow-Origin", "*")
->>>>>>> b3dc28d7
 
 	for _, h := range headers {
 		fmt.Fprintln(w, h.GetName())
