package policy

import (
	"errors"
	"fmt"
	"io/ioutil"
	"log"
	"os"
	"path/filepath"
	"strconv"
	"strings"
	"sync"
	"time"
	"math/rand"
	"context"
	"net"
	"net/http"

	"crypto"
	"crypto/rsa"
	"crypto/x509/pkix"

	"github.com/tomcat-bit/lohpi/internal/comm"
	"github.com/tomcat-bit/lohpi/internal/core/cache"
	"github.com/tomcat-bit/lohpi/internal/core/message"
	"github.com/tomcat-bit/lohpi/internal/core/policy/multicast"
	"github.com/tomcat-bit/lohpi/internal/netutil"
	pb "github.com/tomcat-bit/lohpi/protobuf"
_	"google.golang.org/grpc/peer"

	"github.com/joonnna/workerpool"
	"github.com/golang/protobuf/proto"
	"github.com/go-git/go-git"
	"github.com/go-git/go-git/plumbing/object"
	"github.com/joonnna/ifrit"
	"github.com/gorilla/mux"
	"github.com/golang/protobuf/ptypes/empty"
)

type Config struct {
	// Policy store specific
	PolicyStoreIP				string 		`default:"127.0.1.1:8082"`
	BatchSize 					int 		`default:10`
	ProbeInterval				int32 		`default:10`
	GossipInterval				int32 		`default:10`
	HttpPort					int 		`default:8083`
	MulticastAcceptanceLevel	float64		`default:0.5`

	// Other parameters
	MuxIP						string		`default:"127.0.1.1:8081"`
	LohpiCaAddr 				string		`default:"127.0.1.1:8301"`
	RecIP 						string 		`default:"127.0.1.1:8084"`
	PolicyStoreGitRepository  	string 		`required:"true`
}

type service interface {
	Handshake(*pb.Node)
	StudyList(*empty.Empty)
	SetPolicy(*pb.Policy)
}

/*type multicastConfig struct {
	multicastDirectRecipients int 		// sigma	Dynamic
	multicastInterval time.Duration		// tau	Dynamic
	acceptanceLevel float64				// phi. Constant 
}*/

type PolicyStore struct {
	// Policy store's configuration
	config *Config

	// The underlying Fireflies client
	ifritClient *ifrit.Client

	// MUX's Ifrit ip
	muxIfritIP string

	// Cache manager
	cache *cache.Cache

	// Go-git
	repository *git.Repository

	// Sync 
	exitChan 	chan bool
	networkLock	sync.Mutex

	// Crypto
	cu         *comm.CryptoUnit
	publicKey  crypto.PublicKey
	privateKey *rsa.PrivateKey

	// Workpool
	dispatcher *workerpool.Dispatcher
	 
	// gRPC service
	grpcs *gRPCServer
	s service

	// gRPC client towards the Mux
	muxClient *comm.MuxGRPCClient

	// Multicast specifics
	multicastManager *multicast.MulticastManager
	multicastConfig *multicast.MulticastConfig

	// Probing specifics
	probeManager *multicast.ProbeManager
	//probeConfig *probe.ProbeConfig

<<<<<<< HEAD
	// Membership manager
	memManager *multicast.MembershipManager

	// Keeps track of when messages are multicasted
	multicastTimer 	*time.Timer

=======
	// Keeps track of when messages are multicasted
	multicastTimer 	*time.Timer

>>>>>>> 1c8f1334
	// HTTP server stuff
	httpListener net.Listener
	httpServer   *http.Server
}

func NewPolicyStore(config *Config) (*PolicyStore, error) {
	c, err := ifrit.NewClient()
	if err != nil {
		return nil, err
	}

	repository, err := initializeGitRepository(config.PolicyStoreGitRepository)
	if err != nil {
		return nil, err
	}

	portString := strings.Split(config.PolicyStoreIP, ":")[1]
	port, err := strconv.Atoi(portString)
	if err != nil {
		return nil, err
	}
	netutil.ValidatePortNumber(&port)
	listener, err := netutil.ListenOnPort(port)
	if err != nil {
		return nil, err
	}

	pk := pkix.Name{
		Locality: []string{listener.Addr().String()},
	}

	cu, err := comm.NewCu(pk, config.LohpiCaAddr)
	if err != nil {
		return nil, err
	}

	s, err := newPolicyStoreGRPCServer(cu.Certificate(), cu.CaCertificate(), cu.Priv(), listener)
	if err != nil {
		return nil, err
	}

	muxClient, err := comm.NewMuxGRPCClient(cu.Certificate(), cu.CaCertificate(), cu.Priv())
	if err != nil {
		return nil, err
	}

	cache := cache.NewCache(c)

	// Listener used for interactions
	httpListener, err := netutil.ListenOnPort(config.HttpPort)
<<<<<<< HEAD
=======
	if err != nil {
		return nil, err
	}

	mc := &multicast.MulticastConfig{
		MulticastDirectRecipients: 1,
		MulticastInterval: 1000 * time.Millisecond,
	}

	multicastManager, err := multicast.NewMulticastManager(c, mc)
>>>>>>> 1c8f1334
	if err != nil {
		return nil, err
	}

<<<<<<< HEAD
	multicastManager := multicast.NewMulticastManager(c, nil)
	memManager := multicast.NewMembershipManager(c)
=======
>>>>>>> 1c8f1334
	probeManager := multicast.NewProbeManager(c, config.MulticastAcceptanceLevel)

	// TODO: remove some of the variables into other interfaces/packages?
	ps := &PolicyStore{
		ifritClient:  		c,
		repository:   		repository,
		exitChan:     		make(chan bool, 1),
		cache:        		cache,
		cu:           		cu,
		grpcs:		  		s,
		dispatcher: 		workerpool.NewDispatcher(50),
		muxClient:			muxClient,
		config: 			config,
		httpListener:		httpListener,
		multicastManager:	multicastManager,
		probeManager:		probeManager,
<<<<<<< HEAD
		memManager:			memManager,
=======
>>>>>>> 1c8f1334
	}

	ps.grpcs.Register(ps)

	return ps, nil
}

func (ps *PolicyStore) Start() {
<<<<<<< HEAD
	ps.ifritClient.RegisterMsgHandler(ps.messageHandler)
	ps.ifritClient.RegisterGossipHandler(ps.gossipHandler)
=======
>>>>>>> 1c8f1334
	go ps.grpcs.Start()
	go ps.ifritClient.Start()
	go ps.HttpHandler()
	go ps.probeManager.Start()
<<<<<<< HEAD
=======
	ps.ifritClient.RegisterMsgHandler(ps.messageHandler)
	ps.ifritClient.RegisterGossipHandler(ps.gossipHandler)
>>>>>>> 1c8f1334

	ps.dispatcher.Start()
	log.Println("Policy store running gRPC server at", ps.grpcs.Addr(), "and Ifrit client at", ps.ifritClient.Addr())
	
	// Initialize the Ifrit IP addresses that should be ignored
	// when using Ifrit message passing
	ignoredIPs := make(map[string]string)
	remoteIfritAddr, remoteName, err := ps.ignoreIfritIPAddress(ps.config.MuxIP, "Policy store", ps.ifritClient.Addr())
	if err != nil {
		log.Fatal(err)
	}

	// Make sure we ignore the Mux and compliance engine before
	// multicasting stuff
	ignoredIPs[remoteIfritAddr] = remoteName
<<<<<<< HEAD
	ps.memManager.SetIgnoredIfritNodes(ignoredIPs)
=======
	ps.multicastManager.SetIgnoredIfritNodes(ignoredIPs)
	ps.probeManager.SetIgnoredIfritNodes(ignoredIPs)
>>>>>>> 1c8f1334

	// Main event loop for multicasting messages 
	for {
		select {
		// When a probing session starts, it blocks the multicast timer from being reset.
		// This allows us to run policy updates and probing in an orderly fashion
		case <-ps.multicastManager.MulticastTimer().C:
			ps.dispatcher.Submit(func() {
				if ps.probeManager.IsProbing() {
					return
				}

				// Use the latest number of direct recipients (probing sessiong might have changed n)
<<<<<<< HEAD
				sigma := ps.multicastManager.MulticastConfiguration().MulticastDirectRecipients
				members, err := ps.memManager.LruMembers(sigma)
				if err != nil {
					log.Println(err.Error())
					panic(err)
				}
				
				if err := ps.multicastManager.Multicast(members); err != nil {
					log.Println(err.Error())
				}
			})
=======
				//sigma := ps.multicastManager.MulticastConfiguration().MulticastDirectRecipients
				/*members, err := ps.memManager.LruMembers(sigma)
				if err != nil {
					log.Println(err.Error())
					panic(err)
				}*/
				
				if err := ps.multicastManager.Multicast(multicast.LruMembers); err != nil {
					log.Println(err.Error())
				}

				//ps.multicastManager.SetMulticastConfiguration(newMulticastConfiguration)
			})
		}
	}
}

func (ps *PolicyStore) HttpHandler() error {
	r := mux.NewRouter()
	log.Printf("Policy store: started HTTP server on port %d\n", ps.config.HttpPort)

	// Public methods exposed to data users (usually through cURL)
	r.HandleFunc("/probe", ps.probeHandler)

	ps.httpServer = &http.Server{
		Handler: r,
		// use timeouts?
	}

	err := ps.httpServer.Serve(ps.httpListener)
	if err != nil {
		log.Fatalf(err.Error())
		return err
	}
	return nil
}

// Initializes a probing procedures that awaits for n acknowledgements 
// using the current network settings
// TODO: fix queuing 
func (ps *PolicyStore) probeHandler(w http.ResponseWriter, r *http.Request) {
	defer r.Body.Close()
	if ps.probeManager.IsProbing() {
		fmt.Fprintf(w, "Probing session is already running")
		return
	} else {
		fmt.Fprintf(w, "Starting probing session")
	}

	ps.dispatcher.Submit(func() {
		defer log.Println("Probing session done")

		// Same configuration as when pushing policy updates
		mcConfig := ps.multicastManager.MulticastConfiguration()
		/*members, err := ps.memManager.LruMembers(mcConfig.MulticastDirectRecipients)
		if err != nil {
			log.Println(err.Error())
			return
		}*/

		// Session ID
		id := make([]byte, 4)
    	rand.Read(id)

		// Might not be enough members in the network
		n := len(ps.ifritClient.Members()) - 1 		// Subtract Mux from the set of nodes
		if n <= 0 {
			return
		}

		// Update the probing configuration using the current multicast configuration
		pConfig := multicast.ProbeConfig{
			NumMembers:					n,
			AcceptanceLevel: 			ps.config.MulticastAcceptanceLevel,
			SessionID: 					id,
			MulticastInterval:  		mcConfig.MulticastInterval,
			MulticastDirectRecipients:	mcConfig.MulticastDirectRecipients,
			Mode:						multicast.LruMembers,
		}

		// Probe the network using the current settings
		newMulticastConfig, err := ps.probeManager.ProbeNetwork(pConfig)
		if err != nil {
			log.Println(err.Error())
			return
>>>>>>> 1c8f1334
		}
		
		// Fetch the latest muilticast configuration based on the probing results
		ps.multicastManager.SetMulticastConfiguration(newMulticastConfig)
		log.Println("newMulticastConfig:", newMulticastConfig)
	})
}

// Invoked by ifrit message handler
func (ps *PolicyStore) verifyAcknowledgeMessage(msg *pb.Message) error {
	// Verify the integrity of the node
	r := msg.GetSignature().GetR()
	s := msg.GetSignature().GetS()

	msg.Signature = nil

	// Marshal it before verifying its integrity
	data, err := proto.Marshal(msg)
	if err != nil {
		log.Println(err.Error())
		return err
	}

	if !ps.ifritClient.VerifySignature(r, s, data, string(msg.GetSender().GetId())) {
		return errors.New("Could not securely verify the integrity of the probe ackowledgment")
	}

	return nil
}

func (ps *PolicyStore) HttpHandler() error {
	r := mux.NewRouter()
	log.Printf("Policy store: started HTTP server on port %d\n", ps.config.HttpPort)

	// Public methods exposed to data users (usually through cURL)
	r.HandleFunc("/probe", ps.probeHandler)

	ps.httpServer = &http.Server{
		Handler: r,
		// use timeouts?
	}

	err := ps.httpServer.Serve(ps.httpListener)
	if err != nil {
		log.Fatalf(err.Error())
		return err
	}
	return nil
}

// Initializes a probing procedures that awaits for n acknowledgements 
// using the current network settings
// TODO: fix queuing 
func (ps *PolicyStore) probeHandler(w http.ResponseWriter, r *http.Request) {
	defer r.Body.Close()
	if ps.probeManager.IsProbing() {
		fmt.Fprintf(w, "Probing session is already running")
		return
	} else {
		fmt.Fprintf(w, "Starting probing session")
	}

	ps.dispatcher.Submit(func() {
		// Same configuration as when pushing policy updates
		mcConfig := ps.multicastManager.MulticastConfiguration()
		members, err := ps.memManager.LruMembers(mcConfig.MulticastDirectRecipients)
		if err != nil {
			log.Println(err.Error())
			return
		}

		// Session ID
		id := make([]byte, 4)
    	rand.Read(id)

		// Update the probing configuration using the current multicast configuration
		pConfig := multicast.ProbeConfig{
			Recipients:			members,
			NumMembers:			len(ps.ifritClient.Members()) - 1, 		// Subtract Mux from the set
			AcceptanceLevel: 	ps.config.MulticastAcceptanceLevel,
			SessionID: 			id,
		}

		// Set probing configuration using the same interval as pushing policy updates
		ps.probeManager.SetProbeConfiguration(pConfig)
		ps.probeManager.SetMulticastConfiguration(mcConfig)

		// Probe the network using the current settings
		if err := ps.probeManager.ProbeNetwork(members); err != nil {
			log.Println(err.Error())
			return
		}

		log.Println("Probing session done")
	})
}

// Invoked by ifrit message handler
func (ps *PolicyStore) verifyMessage(msg *pb.Message) error {
	// Verify the integrity of the node
	r := msg.GetSignature().GetR()
	s := msg.GetSignature().GetS()

	msg.Signature = nil

	// Marshal it before verifying its integrity
	data, err := proto.Marshal(msg)
	if err != nil {
		log.Println(err.Error())
		return err
	}

	if !ps.ifritClient.VerifySignature(r, s, data, string(msg.GetSender().GetId())) {
		return errors.New("Could not securely verify the integrity of the probe ackowledgment")
	}

	return nil
}

func (ps *PolicyStore) Stop() {
	ps.ifritClient.Stop()
}

// Contacts the given remote address and adds the remote's Ifrit IP address to the list of ignored IP addresses.
// The local name and local address is the local identifiers of the Ifrit client.
func (ps *PolicyStore) ignoreIfritIPAddress(remoteAddr, localName, localAddr string) (string, string, error) {
	conn, err := ps.muxClient.Dial(remoteAddr)
	if err != nil {
		return "", "", err
	}
	defer conn.CloseConn()

	ctx, cancel := context.WithTimeout(context.Background(), time.Second * 10)
	defer cancel()

	r, err := conn.IgnoreIP(ctx, &pb.Node{
		Name: "Policy store",
		Address: ps.ifritClient.Addr(),
	})

	if err != nil {
		log.Fatal(err)
		return "", "", err
	}

	defer conn.CloseConn()

	return r.GetAddress(), r.GetName(), nil
}

// Handshake endpoint for nodes to join the network
func (ps *PolicyStore) Handshake(ctx context.Context, node *pb.Node) (*pb.HandshakeResponse, error) {
	hr := &pb.HandshakeResponse{}
	if !ps.cache.NodeExists(node.GetName()) {
		ps.cache.InsertNodes(node.GetName(), &pb.Node{
			Name: node.GetName(),
			Address: node.GetAddress(),
			Role: node.GetRole(),
			ContactEmail: node.GetContactEmail(),
			Id: node.GetId(),
		})
		hr.Ip = ps.ifritClient.Addr()
		hr.Id = []byte(ps.ifritClient.Id())
		log.Printf("Policy store added %s to map with IP %s\n", node.GetName(), node.GetAddress())
	} else {
		errMsg := fmt.Sprintf("Node '%s' already exists in network\n", node.GetName())
		return nil, errors.New(errMsg)
	}
	return hr, nil
}

// Ifrit message handler
func (ps *PolicyStore) messageHandler(data []byte) ([]byte, error) {
	msg := &pb.Message{}
	if err := proto.Unmarshal(data, msg); err != nil {
		panic(err)
	}

<<<<<<< HEAD
	if err := ps.verifyMessage(msg); err != nil {
		return nil, err
	}

	switch msgType := msg.Type; msgType {
=======
	if err := ps.verifyAcknowledgeMessage(msg); err != nil {
		log.Println(err.Error())
		//return nil, err
	}

	switch msgType := msg.GetType(); msgType {
>>>>>>> 1c8f1334

	// When a node is loaded, it sends its latest study list to the policy store
	case message.MSG_TYPE_SET_STUDY_LIST:
		ps.cache.UpdateStudies(msg.GetSender().GetName(), msg.GetStudies().GetStudies())

	case message.MSG_TYPE_PROBE_ACK:
<<<<<<< HEAD
=======
		//log.Println("POLICY STORE: received DM acknowledgment from node:", *msg)
>>>>>>> 1c8f1334
		ps.probeManager.ProbeChan <- *msg

	default:
		fmt.Printf("Unknown message at policy store: %s\n", msgType)
	}

	return []byte(message.MSG_TYPE_OK), nil
}

// Ifrit gossip handler
func (ps *PolicyStore) gossipHandler(data []byte) ([]byte, error) {
	msg := &pb.Message{}
	if err := proto.Unmarshal(data, msg); err != nil {
		panic(err)
	}

<<<<<<< HEAD
	if err := ps.verifyMessage(msg); err != nil {
		return nil, err
	}

	switch msgType := msg.Type; msgType {
	
	case message.MSG_TYPE_PROBE_ACK:
		log.Println("POLICY STORE: received gossip acknowledgment from node")
		ps.probeManager.ProbeChan <- *msg

=======
	// TODO: verify message
	/*if err := ps.verifyGossipMessage(msg); err != nil {
		log.Println(err.Error())
	}*/

	switch msgType := msg.GetType(); msgType {
	case message.MSG_TYPE_PROBE:
		ps.probeManager.ProbeChan <- *msg
		ps.ifritClient.SetGossipContent(data)
>>>>>>> 1c8f1334
	default:
		fmt.Printf("Unknown message at policy store: %s\n", msgType)
	}

	return []byte(message.MSG_TYPE_OK), nil
}

// Returns the list of studies stored in the network
func (ps *PolicyStore) StudyList(context.Context, *empty.Empty) (*pb.Studies, error) {
	ps.cache.FetchRemoteStudyLists()
	studies := &pb.Studies{
		Studies: make([]*pb.Study, 0),
	}

	for s := range ps.cache.Studies() {
		study := pb.Study{
			Name: s,
		}

		studies.Studies = append(studies.Studies, &study)
	}
	return studies, nil
}

// Main entry point for setting the policies 
func (ps *PolicyStore) SetPolicy(ctx context.Context, p *pb.Policy) (*empty.Empty, error) {
	// TODO: only REC can set study-centric policies

	ps.dispatcher.Submit(func() {
		_, ok := ps.cache.Studies()[p.GetStudyName()]
		if !ok {
			log.Println("No such study", p.GetStudyName(), "is known to policy store")
			return
		}

		if err := ps.storePolicy(p); err != nil {
			log.Fatalf(err.Error())
		}
		
		if err := ps.commitPolicy(p); err != nil {
			log.Fatalf(err.Error())
		}

		// Submit policy to be commited and gossiped
		ps.multicastManager.PolicyChan <- *p
	})

	// Gossip the policy update to the network
	return &empty.Empty{}, nil
}

// Because the policy store is a part of the Ifrit network, we need to verify its own probing message
// coming from the adjacent nodes.
func (ps *PolicyStore) verifyGossipMessage(msg *pb.Message) error {
	r := msg.GetSignature().GetR()
	s := msg.GetSignature().GetS()

	msg.Signature = nil
	
	data, err := proto.Marshal(msg)
	if err != nil {
		return err
	}

	if !ps.ifritClient.VerifySignature(r, s, data, string(ps.ifritClient.Id())) {
		msg.Signature = &pb.Signature{
			R: r,
			S: s,
		}
		return errors.New("Policy store could not verify the integrity of the gossip message")
	}

	// Restore message
	msg.Signature = &pb.Signature{
		R: r,
		S: s,
	}

	return nil
}

// Stores the given policy on disk
func (ps *PolicyStore) storePolicy(p *pb.Policy) error {
	fullPath := filepath.Join(ps.config.PolicyStoreGitRepository, p.GetFilename())
	return ioutil.WriteFile(fullPath, p.GetContent(), 0644)
}

// Commit the policy model to the Git repository
func (ps *PolicyStore) commitPolicy(p *pb.Policy) error {
	// Get the current worktree
	worktree, err := ps.repository.Worktree()
	if err != nil {
		panic(err)
	}

	// Add the file to the staging area
	_, err = worktree.Add(p.GetFilename())
	if err != nil {
		panic(err)
	}

	status, err := worktree.Status()
	if err != nil {
		panic(err)
	}

	// Check status and abort commit if staging changes don't differ from HEAD.
	// TODO: might need to re-consider this one! What if we need to reorder commits?
	if status.File(p.GetFilename()).Staging == git.Untracked {
		if err := worktree.Checkout(&git.CheckoutOptions{}); err != nil {
			panic(err)
		}
		return nil
	}

	log.Println("Committing...")
	// Commit the file
	// TODO: use RECs attributes when commiting the file
	c, err := worktree.Commit(p.GetFilename(), &git.CommitOptions{
		Author: &object.Signature{
			Name: p.GetIssuer(),
			//Email: "john@doe.org",
			When:  time.Now(),
		},
		Committer: &object.Signature{
			Name: "Policy store",
			//Email: "john@doe.org",
			When:  time.Now(),
		},
	})

	if err != nil {
		return err
	}

	obj, err := ps.repository.CommitObject(c)
	if err != nil {
		return err
	}

	//fmt.Println(obj)
	_ = obj
	return nil
}

// Shut down all resources assoicated with the policy store
func (ps *PolicyStore) Shutdown() {
	log.Println("Shutting down policy store")
	ps.ifritClient.Stop()
}

// Sets up the Git resources in an already-existing Git repository
func initializeGitRepository(path string) (*git.Repository, error) {
	ok, err := exists(path)
	if err != nil {
		log.Fatalf(err.Error())
		return nil, err
	}

	if !ok {
		errMsg := fmt.Sprintf("Directory '%s' does not exist", path)
		return nil, errors.New(errMsg)
	}

	policiesDir := path + "/" + "policies"
	if err := os.MkdirAll(policiesDir, os.ModePerm); err != nil {
		return nil, err
	}

	return git.PlainOpen(path)
}

// TODO: put me into common utils
func exists(path string) (bool, error) {
	_, err := os.Stat(path)
	if err == nil {
		return true, nil
	}
	if os.IsNotExist(err) {
		return false, nil
	}
	return true, err
}


/*



	/*	msg := &message.NodeMessage {
		MessageType: message.MSG_TYPE_SET_REC_POLICY,
		Study: 		"study_0",
		Filename: 	"model.conf",
		Extras: 	[]byte(`[request_definition]
		r = sub, obj, act
		[policy_definition]
		p = sub, obj, act
		[policy_effect]
		e = some(where (p.eft == allow))
		[matchers]
		m=r.sub.Country==r.obj.Country && r.sub.Network==r.obj.Network && r.sub.Purpose==r.obj.Purpose
		`),
	}*/<|MERGE_RESOLUTION|>--- conflicted
+++ resolved
@@ -108,18 +108,9 @@
 	probeManager *multicast.ProbeManager
 	//probeConfig *probe.ProbeConfig
 
-<<<<<<< HEAD
-	// Membership manager
-	memManager *multicast.MembershipManager
-
 	// Keeps track of when messages are multicasted
 	multicastTimer 	*time.Timer
 
-=======
-	// Keeps track of when messages are multicasted
-	multicastTimer 	*time.Timer
-
->>>>>>> 1c8f1334
 	// HTTP server stuff
 	httpListener net.Listener
 	httpServer   *http.Server
@@ -170,8 +161,6 @@
 
 	// Listener used for interactions
 	httpListener, err := netutil.ListenOnPort(config.HttpPort)
-<<<<<<< HEAD
-=======
 	if err != nil {
 		return nil, err
 	}
@@ -182,16 +171,10 @@
 	}
 
 	multicastManager, err := multicast.NewMulticastManager(c, mc)
->>>>>>> 1c8f1334
-	if err != nil {
-		return nil, err
-	}
-
-<<<<<<< HEAD
-	multicastManager := multicast.NewMulticastManager(c, nil)
-	memManager := multicast.NewMembershipManager(c)
-=======
->>>>>>> 1c8f1334
+	if err != nil {
+		return nil, err
+	}
+
 	probeManager := multicast.NewProbeManager(c, config.MulticastAcceptanceLevel)
 
 	// TODO: remove some of the variables into other interfaces/packages?
@@ -208,10 +191,6 @@
 		httpListener:		httpListener,
 		multicastManager:	multicastManager,
 		probeManager:		probeManager,
-<<<<<<< HEAD
-		memManager:			memManager,
-=======
->>>>>>> 1c8f1334
 	}
 
 	ps.grpcs.Register(ps)
@@ -220,20 +199,12 @@
 }
 
 func (ps *PolicyStore) Start() {
-<<<<<<< HEAD
-	ps.ifritClient.RegisterMsgHandler(ps.messageHandler)
-	ps.ifritClient.RegisterGossipHandler(ps.gossipHandler)
-=======
->>>>>>> 1c8f1334
 	go ps.grpcs.Start()
 	go ps.ifritClient.Start()
 	go ps.HttpHandler()
 	go ps.probeManager.Start()
-<<<<<<< HEAD
-=======
 	ps.ifritClient.RegisterMsgHandler(ps.messageHandler)
 	ps.ifritClient.RegisterGossipHandler(ps.gossipHandler)
->>>>>>> 1c8f1334
 
 	ps.dispatcher.Start()
 	log.Println("Policy store running gRPC server at", ps.grpcs.Addr(), "and Ifrit client at", ps.ifritClient.Addr())
@@ -249,12 +220,8 @@
 	// Make sure we ignore the Mux and compliance engine before
 	// multicasting stuff
 	ignoredIPs[remoteIfritAddr] = remoteName
-<<<<<<< HEAD
-	ps.memManager.SetIgnoredIfritNodes(ignoredIPs)
-=======
 	ps.multicastManager.SetIgnoredIfritNodes(ignoredIPs)
 	ps.probeManager.SetIgnoredIfritNodes(ignoredIPs)
->>>>>>> 1c8f1334
 
 	// Main event loop for multicasting messages 
 	for {
@@ -268,19 +235,6 @@
 				}
 
 				// Use the latest number of direct recipients (probing sessiong might have changed n)
-<<<<<<< HEAD
-				sigma := ps.multicastManager.MulticastConfiguration().MulticastDirectRecipients
-				members, err := ps.memManager.LruMembers(sigma)
-				if err != nil {
-					log.Println(err.Error())
-					panic(err)
-				}
-				
-				if err := ps.multicastManager.Multicast(members); err != nil {
-					log.Println(err.Error())
-				}
-			})
-=======
 				//sigma := ps.multicastManager.MulticastConfiguration().MulticastDirectRecipients
 				/*members, err := ps.memManager.LruMembers(sigma)
 				if err != nil {
@@ -366,7 +320,6 @@
 		if err != nil {
 			log.Println(err.Error())
 			return
->>>>>>> 1c8f1334
 		}
 		
 		// Fetch the latest muilticast configuration based on the probing results
@@ -545,30 +498,19 @@
 		panic(err)
 	}
 
-<<<<<<< HEAD
-	if err := ps.verifyMessage(msg); err != nil {
-		return nil, err
-	}
-
-	switch msgType := msg.Type; msgType {
-=======
 	if err := ps.verifyAcknowledgeMessage(msg); err != nil {
 		log.Println(err.Error())
 		//return nil, err
 	}
 
 	switch msgType := msg.GetType(); msgType {
->>>>>>> 1c8f1334
 
 	// When a node is loaded, it sends its latest study list to the policy store
 	case message.MSG_TYPE_SET_STUDY_LIST:
 		ps.cache.UpdateStudies(msg.GetSender().GetName(), msg.GetStudies().GetStudies())
 
 	case message.MSG_TYPE_PROBE_ACK:
-<<<<<<< HEAD
-=======
 		//log.Println("POLICY STORE: received DM acknowledgment from node:", *msg)
->>>>>>> 1c8f1334
 		ps.probeManager.ProbeChan <- *msg
 
 	default:
@@ -585,18 +527,6 @@
 		panic(err)
 	}
 
-<<<<<<< HEAD
-	if err := ps.verifyMessage(msg); err != nil {
-		return nil, err
-	}
-
-	switch msgType := msg.Type; msgType {
-	
-	case message.MSG_TYPE_PROBE_ACK:
-		log.Println("POLICY STORE: received gossip acknowledgment from node")
-		ps.probeManager.ProbeChan <- *msg
-
-=======
 	// TODO: verify message
 	/*if err := ps.verifyGossipMessage(msg); err != nil {
 		log.Println(err.Error())
@@ -606,7 +536,6 @@
 	case message.MSG_TYPE_PROBE:
 		ps.probeManager.ProbeChan <- *msg
 		ps.ifritClient.SetGossipContent(data)
->>>>>>> 1c8f1334
 	default:
 		fmt.Printf("Unknown message at policy store: %s\n", msgType)
 	}
