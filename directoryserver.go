--- conflicted
+++ resolved
@@ -75,16 +75,9 @@
 		GRPCPort: defaultGrpcPort,
 		LohpiCaAddress: defaultLohpiCaAddr,
 		LohpiCaPort: defaultLohpiCaPort,
-<<<<<<< HEAD
 		//UseTLS: defaultUseTLS,
 		//CertificateFile: defaultCertificateFile,
 		//PrivateKeyFile: defaultPrivateKey,
-=======
-		UseTLS: defaultUseTLS,
-		CertificateFile: defaultCertificateFile,
-		PrivateKeyFile: defaultPrivateKey,
-		PostgresSQLConnectionString: defaultPostgresSQLConnectionString,
->>>>>>> 75ef4dd8
 	}
 
 	ds := &DirectoryServer{
