--- conflicted
+++ resolved
@@ -530,11 +530,7 @@
 		if !n.dbDatasetExists(msg.GetDatasetRequest().GetIdentifier()) {
 			return n.unauthorizedAccess(fmt.Sprintf("Dataset '%s' is not indexed by the node", msg.GetDatasetRequest().GetIdentifier()))
 		}
-<<<<<<< HEAD
-		if n.isCheckedOutByClient(msg.GetDatasetRequest().GetIdentifier()) {
-=======
 		/*if n.isCheckedOutByClient(msg.GetDatasetRequest()) {
->>>>>>> 2aa2bb2a
 			return n.unauthorizedAccess("Client has already checked out this dataset")
 		}*/
 
