package directoryserver

import (
	"context"
	"crypto/tls"
	"crypto/x509/pkix"
	"encoding/json"
	"errors"
	"fmt"
	"database/sql"
	"github.com/arcsecc/lohpi/core/cache"
	"github.com/arcsecc/lohpi/core/comm"
	"github.com/arcsecc/lohpi/core/message"
	"github.com/arcsecc/lohpi/core/netutil"
	pb "github.com/arcsecc/lohpi/protobuf"
	"github.com/golang/protobuf/proto"
	"github.com/joonnna/ifrit"
	"github.com/lestrrat-go/jwx/jwk"
	"github.com/lestrrat-go/jwx/jws"
	log "github.com/sirupsen/logrus"
	"google.golang.org/grpc/codes"
	"google.golang.org/grpc/status"
	"net"
	"net/http"
	"strconv"
	"sync"
)

type Config struct {
<<<<<<< HEAD
	HTTPPort       int
	GRPCPort       int
	LohpiCaAddress string
	LohpiCaPort    int
=======
	HTTPPort        			int
	GRPCPort        			int
	LohpiCaAddress  			string
	LohpiCaPort     			int
	UseTLS         				bool
	CertificateFile 			string
	PrivateKeyFile  			string
	PostgresSQLConnectionString string
>>>>>>> 75ef4dd8
}

type DirectoryServerCore struct {
	// Configuration
	config     *Config
	configLock sync.RWMutex

	// Underlying Ifrit client
	ifritClient *ifrit.Client
	memCache    *cache.Cache

	// In-memory cache structures
	nodeMapLock sync.RWMutex
	nodeMap     map[string]*pb.Node

	cu *comm.CryptoUnit

	// HTTP-related stuff. Used by the demonstrator using cURL
	httpListener net.Listener
	httpServer   *http.Server

	// gRPC service
	listener     net.Listener
	serverConfig *tls.Config
	grpcs        *gRPCServer

	// Datasets that have been checked out
	// TODO move me to memcache?
	clientCheckoutMap     map[string][]string //datase id -> list of client who have checked out the data
	clientCheckoutMapLock sync.RWMutex

	invalidatedDatasets     map[string]struct{}
	invalidatedDatasetsLock sync.RWMutex

	// directory server database
	datasetDB *sql.DB
	checkoutDB *sql.DB

	// Fetch the JWK
	pubKeyCache *jwk.AutoRefresh

	pb.UnimplementedDirectoryServerServer
}

// Returns a new DirectoryServer using the given configuration. Returns a non-nil error, if any.
func NewDirectoryServerCore(config *Config) (*DirectoryServerCore, error) {
	if config == nil {
		return nil, errors.New("Configuration for directory server is nil")
	}

	ifritClient, err := ifrit.NewClient()
	if err != nil {
		return nil, err
	}

	listener, err := netutil.ListenOnPort(config.GRPCPort)
	if err != nil {
		return nil, err
	}

	pk := pkix.Name{
		CommonName: "DirectoryServerCore",
		Locality:   []string{listener.Addr().String()},
	}

	cu, err := comm.NewCu(pk, config.LohpiCaAddress+":"+strconv.Itoa(config.LohpiCaPort))
	if err != nil {
		return nil, err
	}

	s, err := newDirectoryGRPCServer(cu.Certificate(), cu.CaCertificate(), cu.PrivateKey(), listener)
	if err != nil {
		return nil, err
	}

	ds := &DirectoryServerCore{
		config:      config,
		configLock:  sync.RWMutex{},
		ifritClient: ifritClient,

		// HTTP
		cu: cu,

		// gRPC server
		grpcs: s,

		memCache: cache.NewCache(ifritClient),

		clientCheckoutMap:   make(map[string][]string, 0),
		invalidatedDatasets: make(map[string]struct{}),
	}

	ds.grpcs.Register(ds)
	ds.ifritClient.RegisterMsgHandler(ds.messageHandler)
	//ifritClient.RegisterGossipHandler(self.GossipMessageHandler)
	//ifritClient.RegisterResponseHandler(self.GossipResponseHandler)

	// Initialize the PostgreSQL directory server database
	fmt.Println(config.PostgresSQLConnectionString)
	if err := ds.initializeDirectorydb(/*"user=lohpi_dev_user password=password! dbname=directory_server_db sslmode=disable"*/config.PostgresSQLConnectionString); err != nil {
		panic(err)
		return nil, err
	}


	return ds, nil
}

// Starts the directory server. This includes starting the HTTP server, Ifrit client and gRPC server.
// In addition, it will try and restore the state it had before it crashed.
func (d *DirectoryServerCore) Start() {
	log.Infoln("Directory server running gRPC server at", d.grpcs.Addr(), "and Ifrit client at", d.ifritClient.Addr())
	go d.ifritClient.Start()
	go d.startHttpServer(":" + strconv.Itoa(d.config.HTTPPort))
	go d.grpcs.Start()

	// TODO: in the event of a warm restart, sync with the rest of the network to restore the state of the directory server
	// back to where it was before the crash.
	// Suggestion: load cached data from disk and ask the nodes and PS about their state.
	// Consider
}

// Create a node that performs a handshake with
func (d *DirectoryServerCore) Stop() {
	d.ifritClient.Stop()
	d.shutdownHttpServer()
}

func (d *DirectoryServerCore) Cache() *cache.Cache {
	return d.memCache
}

// PIVATE METHODS BELOW THIS LINE
// TODO: implement timeouts and context handling on direct messaging.
func (d *DirectoryServerCore) messageHandler(data []byte) ([]byte, error) {
	msg := &pb.Message{}
	if err := proto.Unmarshal(data, msg); err != nil {
		log.Errorln(err)
		return nil, err
	}

	if err := d.verifyMessageSignature(msg); err != nil {
		log.Errorln(err)
		return nil, err
	}

	switch msgType := msg.Type; msgType {
	case message.MSG_TYPE_ADD_DATASET_IDENTIFIER:
		// Caches dataset node
		d.memCache.AddDatasetNode(msg.GetStringValue(), msg.GetSender())

		// Inserts dataset into directory server db
		d.dbInsertDataset(msg.GetStringValue())

	case message.MSG_POLICY_REVOCATION_UPDATE:
		d.updateRevocationState(msg)
		//d.addRevokedDataset(msg.GetStringValue())

	default:
		log.Warnf("Unknown message type at DirectoryServerCore handler: %s\n", msg.GetType())
	}

	resp, err := proto.Marshal(&pb.Message{Type: message.MSG_TYPE_OK})
	if err != nil {
		log.Errorln(err)
		return nil, err
	}

	return resp, nil
}

// TODO refine revocations :)
// Updates the revocation state of the dataset that has been checked out. If the checked-out dataset
// is to be revoked, put it into the map. Remove it from the map if the policy state changes to "false" to "true".
func (d *DirectoryServerCore) updateRevocationState(msg *pb.Message) {
	dataset := msg.GetStringValue()
	b := msg.GetBoolValue()

	// Check if it already is flagged as revoked
	if d.datasetIsInvalidated(dataset) {
		if b {
			d.removeRevokedDataset(dataset)
		}
	} else {
		if !b {
			d.addRevokedDataset(dataset)
		}
	}
}

func (d *DirectoryServerCore) addRevokedDataset(dataset string) {
	d.invalidatedDatasetsLock.Lock()
	defer d.invalidatedDatasetsLock.Unlock()
	d.invalidatedDatasets[dataset] = struct{}{}
}

func (d *DirectoryServerCore) revokedDatasets() map[string]struct{} {
	d.invalidatedDatasetsLock.RLock()
	defer d.invalidatedDatasetsLock.RUnlock()
	return d.invalidatedDatasets
}

func (d *DirectoryServerCore) removeRevokedDataset(dataset string) {
	d.invalidatedDatasetsLock.Lock()
	defer d.invalidatedDatasetsLock.Unlock()
	delete(d.invalidatedDatasets, dataset)
}

// Adds the given node to the network and returns the DirectoryServerCore's IP address
func (d *DirectoryServerCore) Handshake(ctx context.Context, node *pb.Node) (*pb.HandshakeResponse, error) {
	if node == nil {
		return nil, status.Error(codes.InvalidArgument, "pb node is nil")
	}

	if _, ok := d.memCache.Nodes()[node.GetName()]; !ok {
		d.memCache.AddNode(node.GetName(), node)
		log.Infof("DirectoryServerCore added '%s' to map with Ifrit IP '%s' and HTTPS address '%s'\n",
			node.GetName(), node.GetIfritAddress(), node.GetHttpsAddress())
	} else {
		return nil, fmt.Errorf("DirectoryServerCore: node '%s' already exists in network\n", node.GetName())
	}
	return &pb.HandshakeResponse{
		Ip: d.ifritClient.Addr(),
		Id: []byte(d.ifritClient.Id()),
	}, nil
}

// Verifies the signature of the given message. Returns a non-nil error if the signature is not valid.
// TODO: implement retries if it fails. Use while loop with a fixed number of attempts. Log the events too
func (d *DirectoryServerCore) verifyMessageSignature(msg *pb.Message) error {
	return nil
	// Verify the integrity of the message
	r := msg.GetSignature().GetR()
	s := msg.GetSignature().GetS()

	msg.Signature = nil

	// Marshal it before verifying its integrity
	data, err := proto.Marshal(msg)
	if err != nil {
		return err
	}

	if !d.ifritClient.VerifySignature(r, s, data, string(msg.GetSender().GetId())) {
		return errors.New("DirectoryServerCore could not securely verify the integrity of the message")
	}

	// Restore message
	msg.Signature = &pb.MsgSignature{
		R: r,
		S: s,
	}

	return nil
}

func (d *DirectoryServerCore) pbNode() *pb.Node {
	return &pb.Node{
		Name:         "Lohpi directory server",
		IfritAddress: d.ifritClient.Addr(),
		Role:         "Directory server",
		Id:           []byte(d.ifritClient.Id()),
	}
}

// Returns the name and ID of the client in the Azure AD.
func (d *DirectoryServerCore) getClientIdentifier(token []byte) (string, string, error) {
	msg, err := jws.ParseString(string(token))
	if err != nil {
		return "", "", err
	}

	s := msg.Payload()
	if s == nil {
		return "", "", errors.New("Payload was nil")
	}

	c := struct {
		Name string `json:"name"`
		Oid  string `json:"oid"`
	}{}

	if err := json.Unmarshal(s, &c); err != nil {
		return "", "", err
	}

	return c.Name, c.Oid, nil
}

// TODO: handle ctx
// Rollbacks the checkout of a dataset. This is useful if any errors occur somewhere in the pipeline.
func (d *DirectoryServerCore) rollbackCheckout(nodeAddr, dataset string, ctx context.Context) error {
	msg := &pb.Message{
		Type:        message.MSG_TYPE_ROLLBACK_CHECKOUT,
		Sender:      d.pbNode(),
		StringValue: dataset,
	}

	data, err := proto.Marshal(msg)
	if err != nil {
		return err
	}

	r, s, err := d.ifritClient.Sign(data)
	if err != nil {
		return err
	}

	msg.Signature = &pb.MsgSignature{R: r, S: s}
	data, err = proto.Marshal(msg)
	if err != nil {
		return err
	}

	ch := d.ifritClient.SendTo(nodeAddr, data)
	select {
	case resp := <-ch:
		respMsg := &pb.Message{}
		if err := proto.Unmarshal(resp, respMsg); err != nil {
			return err
		}

		if err := d.verifyMessageSignature(respMsg); err != nil {
			return err
		}

	case <-ctx.Done():
		err := errors.New("Could not verify dataset checkout rollback")
		return err
	}

	return nil
}

// TODO: refine this a lot more :) move me to mem cache
func (d *DirectoryServerCore) insertCheckedOutDataset(dataset, clientId string) {
	d.clientCheckoutMapLock.Lock()
	defer d.clientCheckoutMapLock.Unlock()
	if d.clientCheckoutMap[dataset] == nil {
		d.clientCheckoutMap[dataset] = make([]string, 0)
	}
	d.clientCheckoutMap[dataset] = append(d.clientCheckoutMap[dataset], clientId)
}

func (d *DirectoryServerCore) getCheckedOutDatasetMap() map[string][]string {
	d.clientCheckoutMapLock.RLock()
	defer d.clientCheckoutMapLock.RUnlock()
	return d.clientCheckoutMap
}

func (d *DirectoryServerCore) datasetIsInvalidated(dataset string) bool {
	_, exists := d.revokedDatasets()[dataset]
	return exists
}<|MERGE_RESOLUTION|>--- conflicted
+++ resolved
@@ -27,21 +27,10 @@
 )
 
 type Config struct {
-<<<<<<< HEAD
 	HTTPPort       int
 	GRPCPort       int
 	LohpiCaAddress string
 	LohpiCaPort    int
-=======
-	HTTPPort        			int
-	GRPCPort        			int
-	LohpiCaAddress  			string
-	LohpiCaPort     			int
-	UseTLS         				bool
-	CertificateFile 			string
-	PrivateKeyFile  			string
-	PostgresSQLConnectionString string
->>>>>>> 75ef4dd8
 }
 
 type DirectoryServerCore struct {
