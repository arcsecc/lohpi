package directoryserver

import (
	"context"
	"crypto/ecdsa"
	"crypto/tls"
	"crypto/x509"
	"database/sql"
	"encoding/json"
	"errors"
	_"fmt"
	"github.com/arcsecc/lohpi/core/comm"
	"github.com/arcsecc/lohpi/core/message"
	"github.com/arcsecc/lohpi/core/netutil"
	pb "github.com/arcsecc/lohpi/protobuf"
	"github.com/golang/protobuf/proto"
	"github.com/joonnna/ifrit"
	"github.com/lestrrat-go/jwx/jwk"
	"github.com/lestrrat-go/jwx/jws"
	log "github.com/sirupsen/logrus"
	"google.golang.org/grpc/codes"
	"google.golang.org/grpc/status"
	pbtime "google.golang.org/protobuf/types/known/timestamppb"
	"net"
//	pbtime "google.golang.org/protobuf/types/known/timestamppb"
	"net/http"
	"strconv"
	"sync"
)

type Config struct {
	Name                string
	HTTPPort            int
	GRPCPort            int
	CaAddress           string
	UseTLS              bool
	CertificateFile     string
	PrivateKeyFile      string
	SQLConnectionString string
}

type DirectoryServerCore struct {
	// Configuration
	config     *Config
	configLock sync.RWMutex

	// Underlying Ifrit client
	ifritClient *ifrit.Client

	// In-memory cache structures
	nodeMapLock sync.RWMutex
	nodeMap     map[string]*pb.Node

	cu *comm.CryptoUnit

	// HTTP-related stuff. Used by the demonstrator using cURL
	httpListener net.Listener
	httpServer   *http.Server

	// gRPC service
	listener     net.Listener
	serverConfig *tls.Config
	grpcs        *gRPCServer

	// Datasets that have been checked out
	// TODO move me to memcache?
	clientCheckoutMap     map[string][]string //datase id -> list of client who have checked out the data
	clientCheckoutMapLock sync.RWMutex

	invalidatedDatasets     map[string]struct{}
	invalidatedDatasetsLock sync.RWMutex

	// directory server database
	datasetDB  *sql.DB
	checkoutDB *sql.DB

	// Fetch the JWK
	pubKeyCache *jwk.AutoRefresh

	pb.UnimplementedDirectoryServerServer

	networkService  networkLookupService
	cm         certManager
	memManager membershipManager
	dsManager  datasetCheckoutManager
}

type networkLookupService interface {
	DatasetNodeExists(datasetId string) bool
	RemoveDatasetNode(datasetId string) error
	InsertDatasetNode(datasetId string, node *pb.Node) error
	DatasetNode(datasetId string) *pb.Node
	DatasetIdentifiers() []string
}

type membershipManager interface {
	NetworkNodes() map[string]*pb.Node
	NetworkNode(nodeId string) *pb.Node
	AddNetworkNode(nodeId string, node *pb.Node) error
	NetworkNodeExists(id string) bool
	RemoveNetworkNode(id string) error 
}

type datasetCheckoutManager interface {
	CheckoutDataset(datasetId string, checkout *pb.DatasetCheckout) error
	DatasetCheckouts() ([]*pb.DatasetCheckout, error)
	CheckinDataset(datasetId string, client *pb.Client) error
	DatasetIsCheckedOut(datasetId string, client *pb.Client) (bool, error)
}

type certManager interface {
	Certificate() *x509.Certificate
	CaCertificate() *x509.Certificate
	PrivateKey() *ecdsa.PrivateKey
	PublicKey() *ecdsa.PublicKey
}

// Returns a new DirectoryServer using the given configuration. Returns a non-nil error, if any.
func NewDirectoryServerCore(cm certManager, networkService networkLookupService, memManager membershipManager, dcManager datasetCheckoutManager, config *Config) (*DirectoryServerCore, error) {
	if config == nil {
		return nil, errors.New("Configuration for directory server is nil")
	}

	ifritClient, err := ifrit.NewClient()
	if err != nil {
		return nil, err
	}

	listener, err := netutil.ListenOnPort(config.GRPCPort)
	if err != nil {
		return nil, err
	}

	s, err := newDirectoryGRPCServer(cm.Certificate(), cm.CaCertificate(), cm.PrivateKey(), listener)
	if err != nil {
		return nil, err
	}

	ds := &DirectoryServerCore{
		config:      config,
		configLock:  sync.RWMutex{},
		ifritClient: ifritClient,

		// gRPC server
		grpcs: s,

		clientCheckoutMap:   make(map[string][]string, 0),
		invalidatedDatasets: make(map[string]struct{}),

		networkService:  networkService,
		cm:         	 cm,
		memManager: 	 memManager,
	}

	ds.grpcs.Register(ds)
	ds.ifritClient.RegisterMsgHandler(ds.messageHandler)
	//ifritClient.RegisterGossipHandler(self.GossipMessageHandler)
	//ifritClient.RegisterResponseHandler(self.GossipResponseHandler)

	// Initialize the PostgreSQL directory server database
	if err := ds.initializeDirectorydb(config.SQLConnectionString); err != nil {
		return nil, err
	}

	return ds, nil
}

// Starts the directory server. This includes starting the HTTP server, Ifrit client and gRPC server.
// In addition, it will try and restore the state it had before it crashed.
func (d *DirectoryServerCore) Start() {
	log.Infoln("Directory server running gRPC server at", d.grpcs.Addr(), "and Ifrit client at", d.ifritClient.Addr())
	go d.ifritClient.Start()
	go d.startHttpServer(":" + strconv.Itoa(d.config.HTTPPort))
	go d.grpcs.Start()

	// TODO: in the event of a warm restart, sync with the rest of the network to restore the state of the directory server
	// back to where it was before the crash.
	// Suggestion: load cached data from disk and ask the nodes and PS about their state.
	// Consider
}

// Create a node that performs a handshake with
func (d *DirectoryServerCore) Stop() {
	d.ifritClient.Stop()
	d.shutdownHttpServer()
}

// PIVATE METHODS BELOW THIS LINE
// TODO: implement timeouts and context handling on direct messaging.
func (d *DirectoryServerCore) messageHandler(data []byte) ([]byte, error) {
	msg := &pb.Message{}
	if err := proto.Unmarshal(data, msg); err != nil {
		log.Errorln(err)
		return nil, err
	}

	if err := d.verifyMessageSignature(msg); err != nil {
		log.Errorln(err)
		return nil, err
	}

	switch msgType := msg.Type; msgType {
	case message.MSG_TYPE_ADD_DATASET_IDENTIFIER:
		log.Println("Added dataset to map", msg.GetPolicyRequest().GetIdentifier())
		if err := d.networkService.InsertDatasetNode(msg.GetStringValue(), msg.GetSender()); err != nil {
			log.Errorln(err.Error())
			return nil, err
		}

	case message.MSG_TYPE_RESOLVE_DATASET_IDENTIFIERS:
		if err := d.resolveDatasetIdentifiersDeltas(msg.GetStringSlice(), msg.GetSender()); err != nil {
			log.Errorln(err.Error())
			return nil, err
		}

	case message.MSG_POLICY_REVOCATION_UPDATE:
		d.updateRevocationState(msg)
		//d.addRevokedDataset(msg.GetStringValue())

	default:
		log.Warnf("Unknown message type at DirectoryServerCore handler: %s\n", msg.GetType())
	}

	resp, err := proto.Marshal(&pb.Message{Type: message.MSG_TYPE_OK})
	if err != nil {
		log.Errorln(err)
		return nil, err
	}

	return resp, nil
}

func (d *DirectoryServerCore) resolveDatasetIdentifiersDeltas(newIdentifiers []string, node *pb.Node) error {
	if newIdentifiers == nil {
		return errors.New("newIdentifiers is nil")
	}

	if node == nil {
		return errors.New("node is nil")
	}

	currentIdentifiers := d.networkService.DatasetIdentifiers()
	for _, id := range newIdentifiers {
		if err := d.networkService.InsertDatasetNode(id, node); err != nil {
			log.Errorln(err.Error())
		}
	}

	superfluous := make([]string, 0)

	// Find superfluous datasets in the collection and remove them. Use identifier as key
	for _, currentDatasetIdentifier := range currentIdentifiers {
		found := false
		for _, newIdentifier := range newIdentifiers {
			if currentDatasetIdentifier == newIdentifier {
				found = true
				break
			}
		}

		if found {
			continue
		} else {
			superfluous = append(superfluous, currentDatasetIdentifier)
		}
	}

	for _, s := range superfluous {
		d.networkService.RemoveDatasetNode(s)
	}

	return nil
}

// TODO refine revocations :)
// Updates the revocation state of the dataset that has been checked out. If the checked-out dataset
// is to be revoked, put it into the map. Remove it from the map if the policy state changes to "false" to "true".
func (d *DirectoryServerCore) updateRevocationState(msg *pb.Message) {
	dataset := msg.GetStringValue()
	b := msg.GetBoolValue()

	// Check if it already is flagged as revoked
	if d.datasetIsInvalidated(dataset) {
		if b {
			d.removeRevokedDataset(dataset)
		}
	} else {
		if !b {
			d.addRevokedDataset(dataset)
		}
	}
}

func (d *DirectoryServerCore) addRevokedDataset(dataset string) {
	d.invalidatedDatasetsLock.Lock()
	defer d.invalidatedDatasetsLock.Unlock()
	d.invalidatedDatasets[dataset] = struct{}{}
}

func (d *DirectoryServerCore) revokedDatasets() map[string]struct{} {
	d.invalidatedDatasetsLock.RLock()
	defer d.invalidatedDatasetsLock.RUnlock()
	return d.invalidatedDatasets
}

func (d *DirectoryServerCore) removeRevokedDataset(dataset string) {
	d.invalidatedDatasetsLock.Lock()
	defer d.invalidatedDatasetsLock.Unlock()
	delete(d.invalidatedDatasets, dataset)
}

// Adds the given node to the network and returns the DirectoryServerCore's IP address
func (d *DirectoryServerCore) Handshake(ctx context.Context, node *pb.Node) (*pb.HandshakeResponse, error) {
	if node == nil {
		return nil, status.Error(codes.InvalidArgument, "pb node is nil")
	}

<<<<<<< HEAD
	if err := d.memManager.AddNetworkNode(node.GetName(), node); err != nil {
		return nil, err
=======
	if _, ok := d.memCache.Nodes()[node.GetName()]; !ok {
		node.JoinTime = pbtime.Now()
		log.Warnln(node.GetJoinTime().AsTime())

		d.memCache.AddNode(node.GetName(), node)
	
		log.Infof("DirectoryServerCore added '%s' to map with Ifrit IP '%s' and HTTPS address '%s'\n",
			node.GetName(), node.GetIfritAddress(), node.GetHttpsAddress())
	} else {
		return nil, fmt.Errorf("DirectoryServerCore: node '%s' already exists in network\n", node.GetName())
>>>>>>> bd3ab5d8
	}
	log.Infof("Added '%s' to map with Ifrit IP '%s' and HTTPS address '%s'\n", node.GetName(), node.GetIfritAddress(), node.GetHttpsAddress())
	return &pb.HandshakeResponse{
		Ip: d.ifritClient.Addr(),
		Id: []byte(d.ifritClient.Id()),
	}, nil
}

// Verifies the signature of the given message. Returns a non-nil error if the signature is not valid.
// TODO: implement retries if it fails. Use while loop with a fixed number of attempts. Log the events too
func (d *DirectoryServerCore) verifyMessageSignature(msg *pb.Message) error {
	return nil
	// Verify the integrity of the message
	r := msg.GetSignature().GetR()
	s := msg.GetSignature().GetS()

	msg.Signature = nil

	// Marshal it before verifying its integrity
	data, err := proto.Marshal(msg)
	if err != nil {
		return err
	}

	if !d.ifritClient.VerifySignature(r, s, data, string(msg.GetSender().GetId())) {
		return errors.New("DirectoryServerCore could not securely verify the integrity of the message")
	}

	// Restore message
	msg.Signature = &pb.MsgSignature{
		R: r,
		S: s,
	}

	return nil
}

func (d *DirectoryServerCore) pbNode() *pb.Node {
	return &pb.Node{
		Name:         "Lohpi directory server",
		IfritAddress: d.ifritClient.Addr(),
		Id:           []byte(d.ifritClient.Id()),
	}
}

// Returns the name and ID of the client in the Azure AD.
func (d *DirectoryServerCore) getClientIdentifier(token []byte) (string, string, error) {
	msg, err := jws.ParseString(string(token))
	if err != nil {
		return "", "", err
	}

	s := msg.Payload()
	if s == nil {
		return "", "", errors.New("Payload was nil")
	}

	c := struct {
		Name string `json:"name"`
		Oid  string `json:"oid"`
	}{}

	if err := json.Unmarshal(s, &c); err != nil {
		return "", "", err
	}

	return c.Name, c.Oid, nil
}

// TODO: handle ctx
// Rollbacks the checkout of a dataset. This is useful if any errors occur somewhere in the pipeline.
func (d *DirectoryServerCore) rollbackCheckout(nodeAddr, dataset string, ctx context.Context) error {
	msg := &pb.Message{
		Type:        message.MSG_TYPE_ROLLBACK_CHECKOUT,
		Sender:      d.pbNode(),
		StringValue: dataset,
	}

	data, err := proto.Marshal(msg)
	if err != nil {
		return err
	}

	r, s, err := d.ifritClient.Sign(data)
	if err != nil {
		return err
	}

	msg.Signature = &pb.MsgSignature{R: r, S: s}
	data, err = proto.Marshal(msg)
	if err != nil {
		return err
	}

	ch := d.ifritClient.SendTo(nodeAddr, data)
	select {
	case resp := <-ch:
		respMsg := &pb.Message{}
		if err := proto.Unmarshal(resp, respMsg); err != nil {
			return err
		}

		if err := d.verifyMessageSignature(respMsg); err != nil {
			return err
		}

	case <-ctx.Done():
		err := errors.New("Could not verify dataset checkout rollback")
		return err
	}

	return nil
}

// TODO: refine this a lot more :) move me to mem cache
func (d *DirectoryServerCore) insertCheckedOutDataset(dataset, clientId string) {
	d.clientCheckoutMapLock.Lock()
	defer d.clientCheckoutMapLock.Unlock()
	if d.clientCheckoutMap[dataset] == nil {
		d.clientCheckoutMap[dataset] = make([]string, 0)
	}
	d.clientCheckoutMap[dataset] = append(d.clientCheckoutMap[dataset], clientId)
}

func (d *DirectoryServerCore) getCheckedOutDatasetMap() map[string][]string {
	d.clientCheckoutMapLock.RLock()
	defer d.clientCheckoutMapLock.RUnlock()
	return d.clientCheckoutMap
}

func (d *DirectoryServerCore) datasetIsInvalidated(dataset string) bool {
	_, exists := d.revokedDatasets()[dataset]
	return exists
}<|MERGE_RESOLUTION|>--- conflicted
+++ resolved
@@ -315,21 +315,8 @@
 		return nil, status.Error(codes.InvalidArgument, "pb node is nil")
 	}
 
-<<<<<<< HEAD
 	if err := d.memManager.AddNetworkNode(node.GetName(), node); err != nil {
 		return nil, err
-=======
-	if _, ok := d.memCache.Nodes()[node.GetName()]; !ok {
-		node.JoinTime = pbtime.Now()
-		log.Warnln(node.GetJoinTime().AsTime())
-
-		d.memCache.AddNode(node.GetName(), node)
-	
-		log.Infof("DirectoryServerCore added '%s' to map with Ifrit IP '%s' and HTTPS address '%s'\n",
-			node.GetName(), node.GetIfritAddress(), node.GetHttpsAddress())
-	} else {
-		return nil, fmt.Errorf("DirectoryServerCore: node '%s' already exists in network\n", node.GetName())
->>>>>>> bd3ab5d8
 	}
 	log.Infof("Added '%s' to map with Ifrit IP '%s' and HTTPS address '%s'\n", node.GetName(), node.GetIfritAddress(), node.GetHttpsAddress())
 	return &pb.HandshakeResponse{
